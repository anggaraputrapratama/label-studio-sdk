--- conflicted
+++ resolved
@@ -1107,17 +1107,11 @@
         """
         data = {"task": task_id, "result": result, "score": score}
         if model_version is not None:
-<<<<<<< HEAD
             data['model_version'] = model_version
-        response = self.make_request('POST', '/api/predictions', json=data)
+        response = self.make_request('POST', "/api/predictions", json=data)
         json = response.json()
         logger.debug(f'Response: {json}')
         return json
-=======
-            data["model_version"] = model_version
-        response = self.make_request("POST", "/api/predictions", json=data)
-        return response.json()
->>>>>>> 6d746783
 
     def create_predictions(self, predictions):
         """Bulk create predictions for tasks. See <a href="https://labelstud.io/guide/predictions.html">more
